// Copyright 2019 CryptoGarage
/**
 * @file cfdcore_script.cpp
 *
 * @brief \~japanese Script関連クラス実装
 *   \~english implementation of Script related class
 */

#include <algorithm>
#include <cstdlib>
#include <map>
#include <memory>
#include <set>
#include <sstream>
#include <string>
#include <utility>
#include <vector>

#include "cfdcore/cfdcore_exception.h"
#include "cfdcore/cfdcore_iterator.h"
#include "cfdcore/cfdcore_logger.h"
#include "cfdcore/cfdcore_script.h"
#include "cfdcore/cfdcore_util.h"
#define CFDCORE_NOT_USE_LIBWALLY_SCRIPT
#include "cfdcore_wally_util.h"  // NOLINT
#undef CFDCORE_NOT_USE_LIBWALLY_SCRIPT

#include "wally_core.h"  // NOLINT

namespace cfd {
namespace core {

using logger::warn;

// -----------------------------------------------------------------------------
// ScriptOperator
// -----------------------------------------------------------------------------
// operator object-enum mapping
/// a map to search ScriptOperator using ScriptType.
static std::map<ScriptType, ScriptOperator> g_operator_map;
/// a map to search ScriptOperator using OP_CODE text.
static std::map<std::string, ScriptOperator> g_operator_text_map;

const ScriptOperator ScriptOperator::OP_0(kOp_0, "0");
const ScriptOperator ScriptOperator::OP_FALSE(kOpFalse, "OP_FALSE");
const ScriptOperator ScriptOperator::OP_PUSHDATA1(
    kOpPushData1, "OP_PUSHDATA1");
const ScriptOperator ScriptOperator::OP_PUSHDATA2(
    kOpPushData2, "OP_PUSHDATA2");
const ScriptOperator ScriptOperator::OP_PUSHDATA4(
    kOpPushData4, "OP_PUSHDATA4");
const ScriptOperator ScriptOperator::OP_1NEGATE(kOp1Negate, "-1");
const ScriptOperator ScriptOperator::OP_RESERVED(kOpReserved, "OP_RESERVED");
const ScriptOperator ScriptOperator::OP_1(kOp_1, "1");
const ScriptOperator ScriptOperator::OP_TRUE(kOpTrue, "OP_TRUE");
const ScriptOperator ScriptOperator::OP_2(kOp_2, "2");
const ScriptOperator ScriptOperator::OP_3(kOp_3, "3");
const ScriptOperator ScriptOperator::OP_4(kOp_4, "4");
const ScriptOperator ScriptOperator::OP_5(kOp_5, "5");
const ScriptOperator ScriptOperator::OP_6(kOp_6, "6");
const ScriptOperator ScriptOperator::OP_7(kOp_7, "7");
const ScriptOperator ScriptOperator::OP_8(kOp_8, "8");
const ScriptOperator ScriptOperator::OP_9(kOp_9, "9");
const ScriptOperator ScriptOperator::OP_10(kOp_10, "10");
const ScriptOperator ScriptOperator::OP_11(kOp_11, "11");
const ScriptOperator ScriptOperator::OP_12(kOp_12, "12");
const ScriptOperator ScriptOperator::OP_13(kOp_13, "13");
const ScriptOperator ScriptOperator::OP_14(kOp_14, "14");
const ScriptOperator ScriptOperator::OP_15(kOp_15, "15");
const ScriptOperator ScriptOperator::OP_16(kOp_16, "16");
const ScriptOperator ScriptOperator::OP_NOP(kOpNop, "OP_NOP");
const ScriptOperator ScriptOperator::OP_VER(kOpVer, "OP_VER");
const ScriptOperator ScriptOperator::OP_IF(kOpIf, "OP_IF");
const ScriptOperator ScriptOperator::OP_NOTIF(kOpNotIf, "OP_NOTIF");
const ScriptOperator ScriptOperator::OP_VERIF(kOpVerIf, "OP_VERIF");
const ScriptOperator ScriptOperator::OP_VERNOTIF(kOpVerNotIf, "OP_VERNOTIF");
const ScriptOperator ScriptOperator::OP_ELSE(kOpElse, "OP_ELSE");
const ScriptOperator ScriptOperator::OP_ENDIF(kOpEndIf, "OP_ENDIF");
const ScriptOperator ScriptOperator::OP_VERIFY(kOpVerify, "OP_VERIFY");
const ScriptOperator ScriptOperator::OP_RETURN(kOpReturn, "OP_RETURN");
const ScriptOperator ScriptOperator::OP_TOALTSTACK(
    kOpToAltStack, "OP_TOALTSTACK");
const ScriptOperator ScriptOperator::OP_FROMALTSTACK(
    kOpFromAltStack, "OP_FROMALTSTACK");
const ScriptOperator ScriptOperator::OP_2DROP(kOp2Drop, "OP_2DROP");
const ScriptOperator ScriptOperator::OP_2DUP(kOp2Dup, "OP_2DUP");
const ScriptOperator ScriptOperator::OP_3DUP(kOp3Dup, "OP_3DUP");
const ScriptOperator ScriptOperator::OP_2OVER(kOp2Over, "OP_2OVER");
const ScriptOperator ScriptOperator::OP_2ROT(kOp2Rot, "OP_2ROT");
const ScriptOperator ScriptOperator::OP_2SWAP(kOp2Swap, "OP_2SWAP");
const ScriptOperator ScriptOperator::OP_IFDUP(kOpIfDup, "OP_IFDUP");
const ScriptOperator ScriptOperator::OP_DEPTH(kOpDepth, "OP_DEPTH");
const ScriptOperator ScriptOperator::OP_DROP(kOpDrop, "OP_DROP");
const ScriptOperator ScriptOperator::OP_DUP(kOpDup, "OP_DUP");
const ScriptOperator ScriptOperator::OP_NIP(kOpNip, "OP_NIP");
const ScriptOperator ScriptOperator::OP_OVER(kOpOver, "OP_OVER");
const ScriptOperator ScriptOperator::OP_PICK(kOpPick, "OP_PICK");
const ScriptOperator ScriptOperator::OP_ROLL(kOpRoll, "OP_ROLL");
const ScriptOperator ScriptOperator::OP_ROT(kOpRot, "OP_ROT");
const ScriptOperator ScriptOperator::OP_SWAP(kOpSwap, "OP_SWAP");
const ScriptOperator ScriptOperator::OP_TUCK(kOpTuck, "OP_TUCK");
const ScriptOperator ScriptOperator::OP_CAT(kOpCat, "OP_CAT");
const ScriptOperator ScriptOperator::OP_SUBSTR(kOpSubstr, "OP_SUBSTR");
const ScriptOperator ScriptOperator::OP_LEFT(kOpLeft, "OP_LEFT");
const ScriptOperator ScriptOperator::OP_RIGHT(kOpRight, "OP_RIGHT");
const ScriptOperator ScriptOperator::OP_SIZE(kOpSize, "OP_SIZE");
const ScriptOperator ScriptOperator::OP_INVERT(kOpInvert, "OP_INVERT");
const ScriptOperator ScriptOperator::OP_AND(kOpAnd, "OP_AND");
const ScriptOperator ScriptOperator::OP_OR(kOpOr, "OP_OR");
const ScriptOperator ScriptOperator::OP_XOR(kOpXor, "OP_XOR");
const ScriptOperator ScriptOperator::OP_EQUAL(kOpEqual, "OP_EQUAL");
const ScriptOperator ScriptOperator::OP_EQUALVERIFY(
    kOpEqualVerify, "OP_EQUALVERIFY");
const ScriptOperator ScriptOperator::OP_RESERVED1(
    kOpReserved1, "OP_RESERVED1");
const ScriptOperator ScriptOperator::OP_RESERVED2(
    kOpReserved2, "OP_RESERVED2");
const ScriptOperator ScriptOperator::OP_1ADD(kOp1Add, "OP_1ADD");
const ScriptOperator ScriptOperator::OP_1SUB(kOp1Sub, "OP_1SUB");
const ScriptOperator ScriptOperator::OP_2MUL(kOp2Mul, "OP_2MUL");
const ScriptOperator ScriptOperator::OP_2DIV(kOp2Div, "OP_2DIV");
const ScriptOperator ScriptOperator::OP_NEGATE(kOpNegate, "OP_NEGATE");
const ScriptOperator ScriptOperator::OP_ABS(kOpAbs, "OP_ABS");
const ScriptOperator ScriptOperator::OP_NOT(kOpNot, "OP_NOT");
const ScriptOperator ScriptOperator::OP_0NOTEQUAL(
    kOp0NotEqual, "OP_0NOTEQUAL");
const ScriptOperator ScriptOperator::OP_ADD(kOpAdd, "OP_ADD");
const ScriptOperator ScriptOperator::OP_SUB(kOpSub, "OP_SUB");
const ScriptOperator ScriptOperator::OP_MUL(kOpMul, "OP_MUL");
const ScriptOperator ScriptOperator::OP_DIV(kOpDiv, "OP_DIV");
const ScriptOperator ScriptOperator::OP_MOD(kOpMod, "OP_MOD");
const ScriptOperator ScriptOperator::OP_LSHIFT(kOpLShift, "OP_LSHIFT");
const ScriptOperator ScriptOperator::OP_RSHIFT(kOpRShift, "OP_RSHIFT");
const ScriptOperator ScriptOperator::OP_BOOLAND(kOpBoolAnd, "OP_BOOLAND");
const ScriptOperator ScriptOperator::OP_BOOLOR(kOpBoolOr, "OP_BOOLOR");
const ScriptOperator ScriptOperator::OP_NUMEQUAL(kOpNumEqual, "OP_NUMEQUAL");
const ScriptOperator ScriptOperator::OP_NUMEQUALVERIFY(
    kOpNumEqualVerify, "OP_NUMEQUALVERIFY");
const ScriptOperator ScriptOperator::OP_NUMNOTEQUAL(
    kOpNumNotEqual, "OP_NUMNOTEQUAL");
const ScriptOperator ScriptOperator::OP_LESSTHAN(kOpLessThan, "OP_LESSTHAN");
const ScriptOperator ScriptOperator::OP_GREATERTHAN(
    kOpGreaterThan, "OP_GREATERTHAN");
const ScriptOperator ScriptOperator::OP_LESSTHANOREQUAL(
    kOpLessThanOrEqual, "OP_LESSTHANOREQUAL");
const ScriptOperator ScriptOperator::OP_GREATERTHANOREQUAL(
    kOpGreaterThanOrEqual, "OP_GREATERTHANOREQUAL");
const ScriptOperator ScriptOperator::OP_MIN(kOpMin, "OP_MIN");
const ScriptOperator ScriptOperator::OP_MAX(kOpMax, "OP_MAX");
const ScriptOperator ScriptOperator::OP_WITHIN(kOpWithIn, "OP_WITHIN");
const ScriptOperator ScriptOperator::OP_RIPEMD160(kOpRipemd, "OP_RIPEMD160");
const ScriptOperator ScriptOperator::OP_SHA1(kOpSha1, "OP_SHA1");
const ScriptOperator ScriptOperator::OP_SHA256(kOpSha256, "OP_SHA256");
const ScriptOperator ScriptOperator::OP_HASH160(kOpHash160, "OP_HASH160");
const ScriptOperator ScriptOperator::OP_HASH256(kOpHash256, "OP_HASH256");
const ScriptOperator ScriptOperator::OP_CODESEPARATOR(
    kOpCodeSeparator, "OP_CODESEPARATOR");
const ScriptOperator ScriptOperator::OP_CHECKSIG(kOpCheckSig, "OP_CHECKSIG");
const ScriptOperator ScriptOperator::OP_CHECKSIGVERIFY(
    kOpCheckSigVerify, "OP_CHECKSIGVERIFY");
const ScriptOperator ScriptOperator::OP_CHECKMULTISIG(
    kOpCheckMultiSig, "OP_CHECKMULTISIG");
const ScriptOperator ScriptOperator::OP_CHECKMULTISIGVERIFY(
    kOpCheckMultiSigVerify, "OP_CHECKMULTISIGVERIFY");
const ScriptOperator ScriptOperator::OP_NOP1(kOpNop1, "OP_NOP1");
const ScriptOperator ScriptOperator::OP_CHECKLOCKTIMEVERIFY(
    kOpCheckLockTimeVerify, "OP_CHECKLOCKTIMEVERIFY");
const ScriptOperator ScriptOperator::OP_NOP2(kOpNop2, "OP_NOP2");
const ScriptOperator ScriptOperator::OP_CHECKSEQUENCEVERIFY(
    kOpCheckSequenceVerify, "OP_CHECKSEQUENCEVERIFY");
const ScriptOperator ScriptOperator::OP_NOP3(kOpNop3, "OP_NOP3");
const ScriptOperator ScriptOperator::OP_NOP4(kOpNop4, "OP_NOP4");
const ScriptOperator ScriptOperator::OP_NOP5(kOpNop5, "OP_NOP5");
const ScriptOperator ScriptOperator::OP_NOP6(kOpNop6, "OP_NOP6");
const ScriptOperator ScriptOperator::OP_NOP7(kOpNop7, "OP_NOP7");
const ScriptOperator ScriptOperator::OP_NOP8(kOpNop8, "OP_NOP8");
const ScriptOperator ScriptOperator::OP_NOP9(kOpNop9, "OP_NOP9");
const ScriptOperator ScriptOperator::OP_NOP10(kOpNop10, "OP_NOP10");
const ScriptOperator ScriptOperator::OP_INVALIDOPCODE(
    kOpInvalidOpCode, "OP_INVALIDOPCODE");
#ifndef CFD_DISABLE_ELEMENTS
const ScriptOperator ScriptOperator::OP_DETERMINISTICRANDOM(
    kOpDeterministricRandom, "OP_DETERMINISTICRANDOM");
const ScriptOperator ScriptOperator::OP_CHECKSIGFROMSTACK(
    kOpCheckSigFromStack, "OP_CHECKSIGFROMSTACK");
const ScriptOperator ScriptOperator::OP_CHECKSIGFROMSTACKVERIFY(
    kOpCheckSigFromStackVerify, "OP_CHECKSIGFROMSTACKVERIFY");
const ScriptOperator ScriptOperator::OP_SMALLINTEGER(
    kOpSmallInteger, "OP_SMALLINTEGER");
const ScriptOperator ScriptOperator::OP_PUBKEYS(kOpPubkeys, "OP_PUBKEYS");
const ScriptOperator ScriptOperator::OP_PUBKEYHASH(
    kOpPubkeyHash, "OP_PUBKEYHASH");
const ScriptOperator ScriptOperator::OP_PUBKEY(kOpPubkey, "OP_PUBKEY");
#endif  // CFD_DISABLE_ELEMENTS

ScriptOperator::ScriptOperator(ScriptType data_type)
    : ScriptOperator(data_type, "") {
  // do nothing
}

ScriptOperator::ScriptOperator(ScriptType data_type, const std::string& text)
    : data_type_(data_type), text_data_(text) {
  // map register the const definition at production timing
  if (text.empty()) {
    if (!g_operator_map.empty()) {
      text_data_ = ToString();
    }
  } else {
    if (g_operator_map.find(data_type_) == g_operator_map.end()) {
      g_operator_map.emplace(data_type_, *this);
    }
    if (g_operator_text_map.find(text_data_) == g_operator_text_map.end()) {
      g_operator_text_map.emplace(text_data_, *this);
    }
  }
}

bool ScriptOperator::Equals(const ScriptOperator& object) const {
  return (data_type_ == object.data_type_);
}

std::string ScriptOperator::ToString() const {
  if (text_data_.empty()) {
    if (!g_operator_map.empty()) {
      decltype(g_operator_map)::const_iterator ite =
          g_operator_map.find(data_type_);
      if (ite != g_operator_map.end()) {
        return ite->second.ToString();
      }
    }
    return "UNKNOWN";
  }
  return text_data_;
}

std::string ScriptOperator::ToCodeString() const {
  if (text_data_ == "0") {
    return "OP_0";
  } else if (text_data_ == "-1") {
    return "OP_1NEGATE";
  } else if (text_data_ == "1") {
    return "OP_1";
  } else if (
      (data_type_ >= ScriptType::kOp_2) &&
      (data_type_ <= ScriptType::kOp_16)) {
    int num = static_cast<int>(data_type_);
    num -= static_cast<int>(ScriptType::kOp_1);
    num += 1;
    return "OP_" + std::to_string(num);
  }
  return ToString();
}

bool ScriptOperator::IsPushOperator() const {
  // OP_RESESRVEDもPush命令扱いとする（bitcoincore）
  if ((data_type_ >= ScriptType::kOp_0) &&
      (data_type_ <= ScriptType::kOp_16)) {
    return true;
  }
  return false;
}

bool ScriptOperator::IsValid(const std::string& message) {
  if (message.empty()) return false;
  if (g_operator_text_map.empty()) return false;
  if ((message == "OP_0") || (message == "OP_1NEGATE")) {
    return true;
  } else if (message.length() >= 4) {
    int num = std::atoi(message.substr(3).c_str());
    std::string opcode_text = "OP_" + std::to_string(num);
    if ((message == opcode_text) && (num >= 1) && (num <= 16)) {
      return true;
    }
  }
  return (g_operator_text_map.find(message) != g_operator_text_map.end());
}

ScriptOperator ScriptOperator::Get(const std::string& message) {
  std::string search_text = message;
  if (message == "OP_0") {
    search_text = "0";
  } else if (message == "OP_1NEGATE") {
    search_text = "-1";
  } else if (message.length() >= 4) {
    int num = std::atoi(message.substr(3).c_str());
    std::string num_str = std::to_string(num);
    std::string opcode_text = "OP_" + num_str;
    if ((message == opcode_text) && (num >= 1) && (num <= 16)) {
      search_text = num_str;
    }
  }
  decltype(g_operator_text_map)::const_iterator ite =
      g_operator_text_map.find(search_text);
  if (ite == g_operator_text_map.end()) {
    warn(CFD_LOG_SOURCE, "target op_code not found.");
    throw InvalidScriptException("target op_code not found.");
  }
  return ite->second;
}

ScriptOperator::ScriptOperator(const ScriptOperator& object)
    : data_type_(object.data_type_), text_data_(object.text_data_) {
  // do nothing
}

ScriptOperator& ScriptOperator::operator=(const ScriptOperator& object) {
  data_type_ = object.data_type_;
  text_data_ = object.text_data_;
  return *this;
}

bool ScriptOperator::operator==(const ScriptOperator& object) const {
  return data_type_ == object.data_type_;
}

bool ScriptOperator::operator!=(const ScriptOperator& object) const {
  return data_type_ != object.data_type_;
}

bool ScriptOperator::operator<(const ScriptOperator& object) const {
  return data_type_ < object.data_type_;
}

bool ScriptOperator::operator<=(const ScriptOperator& object) const {
  return data_type_ <= object.data_type_;
}

bool ScriptOperator::operator>(const ScriptOperator& object) const {
  return data_type_ > object.data_type_;
}

bool ScriptOperator::operator>=(const ScriptOperator& object) const {
  return data_type_ >= object.data_type_;
}

// -----------------------------------------------------------------------------
// ScriptElement
// -----------------------------------------------------------------------------
ScriptElement::ScriptElement(const ScriptElement& element)
    : type_(element.type_),
      op_code_(element.op_code_),
      binary_data_(element.binary_data_),
      value_(element.value_) {
  // do nothing
}

ScriptElement::ScriptElement(const ScriptType& type)
    : type_(kElementOpCode), op_code_(type), binary_data_(), value_(0) {
  if ((type == kOp1Negate) || ((type >= kOp_1) && (type <= kOp_16))) {
    // convert to numeric format
    int64_t base_value = static_cast<int64_t>(kOp_1) - 1;
    value_ = static_cast<int64_t>(type) - base_value;
  }
}

ScriptElement::ScriptElement(const ScriptOperator& op_code)
    : type_(kElementOpCode), op_code_(op_code), binary_data_(), value_(0) {
  ScriptType type = op_code.GetDataType();
  if ((type == kOp1Negate) || ((type >= kOp_1) && (type <= kOp_16))) {
    // convert to numeric format
    int64_t base_value = static_cast<int64_t>(kOp_1) - 1;
    value_ = static_cast<int64_t>(type) - base_value;
  }
}

ScriptElement::ScriptElement(const ByteData& binary_data)
    : type_(kElementBinary),
      op_code_(kOpInvalidOpCode),
      binary_data_(binary_data),
      value_(0) {
  // do nothing
}

ScriptElement::ScriptElement(int64_t value)
    : type_(kElementNumber),
      op_code_(kOpInvalidOpCode),
      binary_data_(),
      value_(value) {
  if ((value >= -1) && (value <= 16)) {
    int32_t op_code = static_cast<int32_t>(kOp_0);
    if (value == -1) {
      op_code = static_cast<int32_t>(kOp1Negate);

    } else if (value >= 1) {
      op_code = static_cast<int32_t>(kOp_1);
      op_code += static_cast<int32_t>(value) - 1;
    }

    ScriptType key = static_cast<ScriptType>(op_code);
    bool is_find = false;
    if (!g_operator_map.empty()) {
      decltype(g_operator_map)::const_iterator ite = g_operator_map.find(key);
      if (ite != g_operator_map.end()) {
        op_code_ = ite->second;
        is_find = true;
      }
    }
    if (!is_find) {
      op_code_ = ScriptOperator(key);
    }
    if (op_code_.GetDataType() != kOpInvalidOpCode) {
      type_ = kElementOpCode;
    }
  }
}

ScriptElement& ScriptElement::operator=(const ScriptElement& element) {
  type_ = element.type_;
  op_code_ = element.op_code_;
  binary_data_ = element.binary_data_;
  value_ = element.value_;
  return *this;
}

ScriptElementType ScriptElement::GetType() const { return type_; }

const ScriptOperator& ScriptElement::GetOpCode() const { return op_code_; }

ByteData ScriptElement::GetBinaryData() const { return binary_data_; }

int64_t ScriptElement::GetNumber() const { return value_; }

ByteData ScriptElement::GetData() const {
  std::vector<uint8_t> byte_data;
  switch (type_) {
    case kElementBinary: {
      byte_data =
          WallyUtil::CreateScriptDataFromBytes(binary_data_.GetBytes());
      break;
    }
    case kElementNumber: {
      std::vector<uint8_t> byte_array = SerializeScriptNum(value_);
      byte_data = WallyUtil::CreateScriptDataFromBytes(byte_array);
      break;
    }
    case kElementOpCode:
    default: {
      ScriptType op_code = op_code_.GetDataType();
      if (op_code != kOpInvalidOpCode) {
        byte_data.push_back(static_cast<uint8_t>(op_code));
      }
      break;
    }
  }
  return ByteData(byte_data);
}

std::string ScriptElement::ToString() const {
  switch (type_) {
    case kElementBinary:
      if (binary_data_.GetDataSize() == 0) {
        return "";
      } else {
        return binary_data_.GetHex();
      }
    case kElementNumber: {
      return std::to_string(value_);
    }
    case kElementOpCode:
    default: {
      if (op_code_.GetDataType() != kOpInvalidOpCode) {
        return op_code_.ToString();
      }
      break;
    }
  }
  return "";
}

bool ScriptElement::ConvertBinaryToNumber(int64_t* int64_value) const {
  bool is_success = false;
  std::vector<uint8_t> vch = binary_data_.GetBytes();
  if ((type_ == kElementBinary) && (vch.size() <= 5) &&
      ((vch.back() & 0x7f) != 0)) {
    int64_t val = 0;
    for (size_t i = 0; i != vch.size(); ++i) {
      val |= static_cast<int64_t>(vch[i]) << 8 * i;
    }

    if (vch.back() & 0x80) {
      val = -((int64_t)(val & ~(0x80ULL << (8 * (vch.size() - 1)))));
    }
    is_success = true;
    if (int64_value != nullptr) {
      *int64_value = val;
    }
  }
  return is_success;
}

std::vector<uint8_t> ScriptElement::SerializeScriptNum(int64_t value) {
  if (value == 0) {
    return std::vector<uint8_t>();
  }

  std::vector<uint8_t> result;
  const bool is_negative = value < 0;
  uint64_t abstract_value = is_negative ? -value : value;

  while (abstract_value) {
    result.push_back(abstract_value & 0xff);
    abstract_value >>= 8;
  }

  if (result.back() & 0x80) {
    if (is_negative) {
      result.push_back(0x80);
    } else {
      result.push_back(0x00);
    }
  } else if (is_negative) {
    result.back() |= 0x80;
  }

  return result;
}

// -----------------------------------------------------------------------------
// ScriptHash
// -----------------------------------------------------------------------------
ScriptHash::ScriptHash(const std::string& script_hash)
    : script_hash_(StringUtil::StringToByte(script_hash)) {
  // do nothing
}

ScriptHash::ScriptHash(const Script& script, bool is_witness)
    : script_hash_() {
  std::vector<uint8_t> buffer;
  buffer.clear();

  // hash calculation
  if (is_witness) {
    ByteData256 hash256 = HashUtil::Sha256(script.GetData().GetBytes());
    const std::vector<uint8_t> byte_array = hash256.GetBytes();
    // scriptPubKey : 0 <32-byte-hash>(0x0020{32-byte-hash})
    buffer.push_back(kOp_0);
    buffer.push_back(static_cast<uint8_t>(byte_array.size()));
    std::copy(
        byte_array.begin(), byte_array.end(), std::back_inserter(buffer));

  } else {
    ByteData160 hash160 = HashUtil::Hash160(script.GetData().GetBytes());
    const std::vector<uint8_t> byte_array = hash160.GetBytes();
    // Pubkey script   : OP_HASH160 <Hash160(redeemScript)> OP_EQUAL
    buffer.push_back(kOpHash160);
    buffer.push_back(static_cast<uint8_t>(byte_array.size()));
    std::copy(
        byte_array.begin(), byte_array.end(), std::back_inserter(buffer));
    buffer.push_back(kOpEqual);
  }

  script_hash_ = ByteData(buffer);
}

const std::string ScriptHash::GetHex() const { return script_hash_.GetHex(); }

const ByteData ScriptHash::GetData() const { return script_hash_; }

// -----------------------------------------------------------------------------
// Script
// -----------------------------------------------------------------------------
const Script Script::Empty;  ///< empty script

Script::Script() : script_data_(), script_stack_() {
  // do nothing
}

Script::Script(const std::string& hex) : script_data_(), script_stack_() {
  std::vector<uint8_t> buffer = StringUtil::StringToByte(hex);
  ByteData data = ByteData(buffer);
  SetStackData(data);
  script_data_ = data;
}

Script::Script(const ByteData& bytedata)
    : script_data_(bytedata), script_stack_() {
  SetStackData(bytedata);
}

void Script::SetStackData(const ByteData& bytedata) {
  std::vector<uint8_t> buffer = bytedata.GetBytes();
  static const std::set<ScriptType> kUseScriptNum1{kOpCheckSequenceVerify,
                                                   kOpCheckLockTimeVerify,
                                                   kOp1Add,
                                                   kOp1Sub,
                                                   kOpNegate,
                                                   kOpAbs,
                                                   kOpNot,
                                                   kOp0NotEqual,
                                                   kOpPick,
                                                   kOpRoll};
  static const std::set<ScriptType> kUseScriptNum2{kOpAdd,
                                                   kOpSub,
                                                   kOpGreaterThan,
                                                   kOpBoolOr,
                                                   kOpNumEqual,
                                                   kOpNumEqualVerify,
                                                   kOpNumNotEqual,
                                                   kOpLessThan,
                                                   kOpBoolAnd,
                                                   kOpLessThanOrEqual,
                                                   kOpMin,
                                                   kOpMax,
                                                   kOpGreaterThanOrEqual};

  // create stack
  bool is_collect_buffer = false;
  uint32_t collect_buffer_size = 0;
  std::vector<uint8_t> collect_buffer;
  uint32_t offset = 0;
  while (offset < buffer.size()) {
    uint8_t view_data = buffer[offset];
    if (kOp_0 == view_data) {
      // @formatter:off
      ScriptElement script_element = ScriptElement(ScriptOperator::OP_0);
      // @formatter:on
      script_stack_.push_back(script_element);

    } else if (view_data < kOpPushData1) {
      collect_buffer_size = view_data;
      is_collect_buffer = true;
      ++offset;

    } else if (view_data == kOpPushData1) {
      ++offset;
      if ((offset + 1) >= buffer.size()) {
        warn(CFD_LOG_SOURCE, "OP_PUSHDATA1 is incorrect size.");
        throw InvalidScriptException("OP_PUSHDATA1 is incorrect size.");
      }
      collect_buffer_size = buffer[offset];
      is_collect_buffer = true;
      ++offset;

    } else if (view_data == kOpPushData2) {
      ++offset;
      uint16_t ushort_value = 0;
      if ((offset + sizeof(uint16_t)) >= buffer.size()) {
        warn(CFD_LOG_SOURCE, "OP_PUSHDATA2 is incorrect size.");
        throw InvalidScriptException("OP_PUSHDATA2 is incorrect size.");
      }
      // process under LittleEndian
      memcpy(&ushort_value, &buffer[offset], sizeof(ushort_value));
      collect_buffer_size = ushort_value;
      offset += sizeof(ushort_value);
      is_collect_buffer = true;

    } else if (view_data == kOpPushData4) {
      ++offset;
      uint32_t uint_value = 0;
      if ((offset + sizeof(uint_value)) >= buffer.size()) {
        warn(CFD_LOG_SOURCE, "OP_PUSHDATA4 is incorrect size.");
        throw InvalidScriptException("OP_PUSHDATA4 is incorrect size.");
      }
      // process under LittleEndian
      memcpy(&uint_value, &buffer[offset], sizeof(uint_value));
      collect_buffer_size = uint_value;
      offset += sizeof(uint_value);
      is_collect_buffer = true;

    } else {
      // if ((bytedata == OP_0) || ((byteadata >= OP_PUSHDATA1)
      //     && (byteadata <= OP_NOP10)))
      // TODO(k-matsuzawa): script拡張を考慮しOP値の厳格なチェックには行わない。

      // Setting for ScriptOperator
      ScriptType type = (ScriptType)view_data;
      if (!g_operator_map.empty()) {
        decltype(g_operator_map)::const_iterator ite =
            g_operator_map.find(type);
        if (ite != g_operator_map.end()) {
          ScriptElement script_element = ScriptElement(ite->second);
          script_stack_.push_back(script_element);

          // Since bytedata is stored as numerica type, after decoding bytedata
          // Re-convert to numeric type based on the contents of OP_CODE.
          /// Since OP_CHECKMULTISIG and OP_CHECKMULTISIGVERIFY are
          // in the range of OP_1-OP_16, they are excluded from
          // this conversion process.
          uint32_t convert_count = 0;
          if (kUseScriptNum1.count(type) > 0) {
            if (script_stack_.size() > 1) {
              convert_count = 1;
            }
          } else if (kUseScriptNum2.count(type) > 0) {
            if (script_stack_.size() > 2) {
              convert_count = 2;
            }
          } else if (type == kOpWithIn) {  // 3個
            if (script_stack_.size() > 3) {
              convert_count = 3;
            }
          }

          static constexpr uint32_t kMaxArray = 5;
          if ((convert_count != 0) && (convert_count <= kMaxArray)) {
            int64_t values[kMaxArray];
            uint32_t stack_offset =
                static_cast<uint32_t>(script_stack_.size());
            stack_offset -= convert_count + 1;
            uint32_t check_count = 0;
            for (uint32_t index = 0; index < convert_count; ++index) {
              if (script_stack_[stack_offset + index].ConvertBinaryToNumber(
                      &values[index])) {
                ++check_count;
              }
            }
            if (check_count == convert_count) {
              ScriptElement* pointer = script_stack_.data();
              for (uint32_t index = 0; index < convert_count; ++index) {
                pointer[stack_offset + index] = ScriptElement(values[index]);
              }
            }
          }
        }
      }
    }

    if (is_collect_buffer) {
      collect_buffer.clear();
      collect_buffer.resize(collect_buffer_size);
      if ((offset + collect_buffer_size) > buffer.size()) {
        warn(CFD_LOG_SOURCE, "buffer is incorrect size.");
        throw InvalidScriptException("buffer is incorrect size.");
      }

      // OK
      collect_buffer.assign(
          buffer.begin() + offset,
          buffer.begin() + offset + collect_buffer_size);

      if (collect_buffer_size <= kMaxScriptNumSize) {
        ScriptElement script_element =
            ScriptElement(ConvertToNumber(collect_buffer));
        script_stack_.push_back(script_element);
      } else {
        ByteData byte_array = ByteData(collect_buffer);
        ScriptElement script_element = ScriptElement(byte_array);
        script_stack_.push_back(script_element);
      }
      offset += collect_buffer_size;
      is_collect_buffer = false;
    } else {
      ++offset;
    }
  }
  if (is_collect_buffer) {
    // incorrect script
    warn(CFD_LOG_SOURCE, "incorrect script data.");
    throw InvalidScriptException("incorrect script data.");
  }
}

int64_t Script::ConvertToNumber(const std::vector<uint8_t> bytes) {
  if (bytes.empty()) {
    return 0;
  }

  int64_t result = 0;
  for (size_t i = 0; i < bytes.size(); ++i) {
    result |= static_cast<int64_t>(bytes[i]) << 8 * i;
  }

  if (bytes.back() & 0x80) {
    return -(
        static_cast<int64_t>(result & ~(0x80ULL << (8 * (bytes.size() - 1)))));
  }

  return result;
}

Script Script::GetScript() const { return Script(script_data_); }

ScriptHash Script::GetScriptHash() const { return ScriptHash(*this, false); }

ScriptHash Script::GetWitnessScriptHash() const {
  return ScriptHash(*this, true);
}

const ByteData Script::GetData() const { return script_data_; }

const std::string Script::GetHex() const { return script_data_.GetHex(); }

bool Script::IsEmpty() const { return script_data_.GetBytes().empty(); }

std::vector<ScriptElement> Script::GetElementList() const {
  return script_stack_;
}

std::string Script::ToString() const {
  if (script_stack_.empty()) {
    return "";
  }

  std::vector<std::string> str_list;
  for (const ScriptElement& element : script_stack_) {
    str_list.push_back(element.ToString());
  }

  const char* delimiter = " ";
  std::ostringstream os;
  std::copy(
      str_list.begin(), str_list.end(),
      std::ostream_iterator<std::string>(os, delimiter));
  std::string result = os.str();  // "a,b,c,"
  result.erase(result.size() - std::char_traits<char>::length(delimiter));
  return result;
}

bool Script::IsPushOnly() const {
  bool is_push_only = true;
  for (const ScriptElement& element : script_stack_) {
    if (element.IsOpCode()) {
<<<<<<< HEAD
      if (!element.GetOpCode().IsPushOperator()) {
=======
      // OP_RESERVED is treated as Push command (bitcoincore)
      if (element.GetOpCode().GetDataType() > ScriptType::kOp_16) {
>>>>>>> 3ec52264
        is_push_only = false;
        break;
      }
    }
  }
  return is_push_only;
}

bool Script::IsP2pkScript() const {
  return (
      script_stack_.size() == 2 && script_stack_[0].IsBinary() &&
      Pubkey::IsValid(script_stack_[0].GetBinaryData()) &&
      script_stack_[1].GetOpCode() == ScriptOperator::OP_CHECKSIG);
}

bool Script::IsP2pkhScript() const {
  return (
      script_data_.GetDataSize() == kScriptHashP2pkhLength &&
      script_stack_.size() == 5 &&
      script_stack_[0].GetOpCode() == ScriptOperator::OP_DUP &&
      script_stack_[1].GetOpCode() == ScriptOperator::OP_HASH160 &&
      script_stack_[2].IsBinary() &&
      script_stack_[3].GetOpCode() == ScriptOperator::OP_EQUALVERIFY &&
      script_stack_[4].GetOpCode() == ScriptOperator::OP_CHECKSIG);
}

bool Script::IsP2shScript() const {
  return (
      script_data_.GetDataSize() == kScriptHashP2shLength &&
      script_stack_.size() == 3 &&
      script_stack_[0].GetOpCode() == ScriptOperator::OP_HASH160 &&
      script_stack_[1].IsBinary() &&
      script_stack_[2].GetOpCode() == ScriptOperator::OP_EQUAL);
}

bool Script::IsMultisigScript() const {
  if (script_stack_.size() < 4 || !script_stack_[0].IsNumber() ||
      !script_stack_[(script_stack_.size() - 2)].IsNumber() ||
      script_stack_[(script_stack_.size() - 1)].GetOpCode() !=
          ScriptOperator::OP_CHECKMULTISIG) {
    return false;
  }

  for (size_t i = 1; i < (script_stack_.size() - 2); ++i) {
    if (!script_stack_[i].IsBinary() ||
        !Pubkey::IsValid(script_stack_[i].GetBinaryData())) {
      return false;
    }
  }

  if (script_stack_[0].GetNumber() >
      script_stack_[(script_stack_.size() - 2)].GetNumber()) {
    return false;
  }

  return true;
}

bool Script::IsWitnessProgram() const {
  return (
      (kMinWitnessProgramLength <= script_data_.GetDataSize() ||
       script_data_.GetDataSize() <= kMaxWitnessProgramLength) &&
      script_stack_[0].GetOpCode() == ScriptOperator::OP_0 &&
      script_stack_[1].IsBinary());
}

bool Script::IsP2wpkhScript() const {
  return (
      script_data_.GetDataSize() == kScriptHashP2wpkhLength &&
      script_stack_.size() == 2 &&
      script_stack_[0].GetOpCode() == ScriptOperator::OP_0 &&
      script_stack_[1].IsBinary() &&
      script_stack_[1].GetBinaryData().GetDataSize() == kByteData160Length);
}

bool Script::IsP2wshScript() const {
  return (
      script_data_.GetDataSize() == kScriptHashP2wshLength &&
      script_stack_.size() == 2 &&
      script_stack_[0].GetOpCode() == ScriptOperator::OP_0 &&
      script_stack_[1].IsBinary() &&
      script_stack_[1].GetBinaryData().GetDataSize() == kByteData256Length);
}

bool Script::IsPegoutScript() const {
  if ((script_data_.GetDataSize() < 2) ||
      (script_stack_[0].GetOpCode() != ScriptOperator::OP_RETURN)) {
    return false;
  }

  if (!script_stack_[1].IsBinary() ||
      script_stack_[1].GetBinaryData().GetDataSize() != kByteData256Length) {
    return false;
  }

  for (size_t i = 2; i < script_stack_.size(); ++i) {
    if (!script_stack_[i].IsBinary()) {
      return false;
    }
  }

  return true;
}

// -----------------------------------------------------------------------------
// ScriptBuilder
// -----------------------------------------------------------------------------
ScriptBuilder& ScriptBuilder::AppendOperator(ScriptType type) {
  script_byte_array_.push_back(type);
  return *this;
}

ScriptBuilder& ScriptBuilder::AppendOperator(
    const ScriptOperator& operate_object) {
  script_byte_array_.push_back(
      static_cast<uint8_t>(operate_object.GetDataType()));
  return *this;
}

ScriptBuilder& ScriptBuilder::AppendData(const std::string& hex_str) {
  const std::vector<uint8_t>& byte_array = StringUtil::StringToByte(hex_str);
  std::vector<uint8_t> byte_datas =
      WallyUtil::CreateScriptDataFromBytes(byte_array);
  std::copy(
      byte_datas.begin(), byte_datas.end(),
      std::back_inserter(script_byte_array_));
  return *this;
}

ScriptBuilder& ScriptBuilder::AppendData(const ByteData& data) {
  const std::vector<uint8_t>& byte_array = data.GetBytes();
  std::vector<uint8_t> byte_datas =
      WallyUtil::CreateScriptDataFromBytes(byte_array);
  std::copy(
      byte_datas.begin(), byte_datas.end(),
      std::back_inserter(script_byte_array_));
  return *this;
}

ScriptBuilder& ScriptBuilder::AppendData(const ByteData160& data) {
  const std::vector<uint8_t>& byte_array = data.GetBytes();
  std::vector<uint8_t> byte_datas =
      WallyUtil::CreateScriptDataFromBytes(byte_array);
  std::copy(
      byte_datas.begin(), byte_datas.end(),
      std::back_inserter(script_byte_array_));
  return *this;
}

ScriptBuilder& ScriptBuilder::AppendData(const ByteData256& data) {
  const std::vector<uint8_t>& byte_array = data.GetBytes();
  std::vector<uint8_t> byte_datas =
      WallyUtil::CreateScriptDataFromBytes(byte_array);
  std::copy(
      byte_datas.begin(), byte_datas.end(),
      std::back_inserter(script_byte_array_));
  return *this;
}

ScriptBuilder& ScriptBuilder::AppendData(const Pubkey& pubkey) {
  const std::vector<uint8_t>& byte_array = pubkey.GetData().GetBytes();
  std::vector<uint8_t> byte_datas =
      WallyUtil::CreateScriptDataFromBytes(byte_array);
  std::copy(
      byte_datas.begin(), byte_datas.end(),
      std::back_inserter(script_byte_array_));
  return *this;
}

ScriptBuilder& ScriptBuilder::AppendData(const Script& script) {
  const std::vector<uint8_t>& byte_array = script.GetData().GetBytes();
  std::vector<uint8_t> byte_datas =
      WallyUtil::CreateScriptDataFromBytes(byte_array);
  std::copy(
      byte_datas.begin(), byte_datas.end(),
      std::back_inserter(script_byte_array_));
  return *this;
}

ScriptBuilder& ScriptBuilder::AppendData(const int64_t& data) {
  ScriptElement element(data);
  std::vector<uint8_t> byte_datas = element.GetData().GetBytes();
  std::copy(
      byte_datas.begin(), byte_datas.end(),
      std::back_inserter(script_byte_array_));
  return *this;
}

ScriptBuilder& ScriptBuilder::AppendElement(const ScriptElement& element) {
  std::vector<uint8_t> byte_datas = element.GetData().GetBytes();
  if (!byte_datas.empty()) {
    std::copy(
        byte_datas.begin(), byte_datas.end(),
        std::back_inserter(script_byte_array_));
  }
  return *this;
}

Script ScriptBuilder::Build() {
  ByteData data(script_byte_array_);
  if (data.GetDataSize() > Script::kMaxScriptSize) {
    warn(CFD_LOG_SOURCE, "Script size is over.");
    throw CfdException(
        CfdError::kCfdIllegalArgumentError, "Script size is over.");
  }

  return Script(data);
}

// -----------------------------------------------------------------------------
// ScriptUtil
// -----------------------------------------------------------------------------

// <pubkey> OP_CHECKSIG
Script ScriptUtil::CreateP2pkLockingScript(const Pubkey& pubkey) {
  // script作成
  ScriptBuilder builder;
  builder.AppendData(pubkey);
  builder.AppendOperator(ScriptOperator::OP_CHECKSIG);

  return builder.Build();
}

// OP_DUP OP_HASH160 <hash160(pubkey)> OP_EQUALVERIFY OP_CHECKSIG
Script ScriptUtil::CreateP2pkhLockingScript(const ByteData160& pubkey_hash) {
  // script作成
  ScriptBuilder builder;
  builder.AppendOperator(ScriptOperator::OP_DUP);
  builder.AppendOperator(ScriptOperator::OP_HASH160);
  builder.AppendData(pubkey_hash);
  builder.AppendOperator(ScriptOperator::OP_EQUALVERIFY);
  builder.AppendOperator(ScriptOperator::OP_CHECKSIG);

  return builder.Build();
}

// OP_DUP OP_HASH160 <hash160(pubkey)> OP_EQUALVERIFY OP_CHECKSIG
Script ScriptUtil::CreateP2pkhLockingScript(const Pubkey& pubkey) {
  // create pubkey hash
  ByteData160 pubkey_hash = HashUtil::Hash160(pubkey);

  return CreateP2pkhLockingScript(pubkey_hash);
}

// OP_HASH160 <hash160(redeem_script)> OP_EQUAL
Script ScriptUtil::CreateP2shLockingScript(const ByteData160& script_hash) {
  // script作成
  ScriptBuilder builder;
  builder.AppendOperator(ScriptOperator::OP_HASH160);
  builder.AppendData(script_hash);
  builder.AppendOperator(ScriptOperator::OP_EQUAL);

  return builder.Build();
}

// OP_HASH160 <hash160(redeem_script)> OP_EQUAL
Script ScriptUtil::CreateP2shLockingScript(const Script& redeem_script) {
  // script hash作成
  ByteData160 script_hash = HashUtil::Hash160(redeem_script);

  return CreateP2shLockingScript(script_hash);
}

// OP_0 <hash160(pubkey)>
Script ScriptUtil::CreateP2wpkhLockingScript(const ByteData160& pubkey_hash) {
  // create script
  ScriptBuilder builder;
  builder.AppendOperator(ScriptOperator::OP_0);
  builder.AppendData(pubkey_hash);

  return builder.Build();
}

// OP_0 <hash160(pubkey)>
Script ScriptUtil::CreateP2wpkhLockingScript(const Pubkey& pubkey) {
  // create pubkey hash
  ByteData160 pubkey_hash = HashUtil::Hash160(pubkey);

  return CreateP2wpkhLockingScript(pubkey_hash);
}

// OP_0 <sha256(redeem_script)>
Script ScriptUtil::CreateP2wshLockingScript(const ByteData256& script_hash) {
  // create script
  ScriptBuilder builder;
  builder.AppendOperator(ScriptOperator::OP_0);
  builder.AppendData(script_hash);

  return builder.Build();
}

// OP_0 <sha256(redeem_script)>
Script ScriptUtil::CreateP2wshLockingScript(const Script& redeem_script) {
  // create script hash
  ByteData256 script_hash = HashUtil::Sha256(redeem_script);

  return CreateP2wshLockingScript(script_hash);
}

bool ScriptUtil::IsValidRedeemScript(const Script& redeem_script) {
  size_t script_buf_size = redeem_script.GetData().GetDataSize();
  if (script_buf_size > Script::kMaxRedeemScriptSize) {
    warn(
        CFD_LOG_SOURCE, "Redeem script size is over the limit. script size={}",
        script_buf_size);
    return false;
  }
  return true;
}

// OP_n <pubkey> ... OP_<requireSigNum> OP_CHECKMULTISIG
Script ScriptUtil::CreateMultisigRedeemScript(
    uint32_t require_signature_num, const std::vector<Pubkey>& pubkeys) {
  if (require_signature_num == 0) {
    warn(CFD_LOG_SOURCE, "Invalid require_sig_num. require_sig_num = 0");
    throw CfdException(
        CfdError::kCfdIllegalArgumentError,
        "CreateMultisigScript require_num is 0.");
  }
  if (pubkeys.empty()) {
    warn(CFD_LOG_SOURCE, "pubkey array is empty.");
    throw CfdException(
        CfdError::kCfdIllegalArgumentError,
        "CreateMultisigScript empty pubkey array.");
  }
  if (require_signature_num > pubkeys.size()) {
    warn(
        CFD_LOG_SOURCE,
        "Invalid require_sig_num. require_sig_num={0}, pubkey size={1}.",
        require_signature_num, pubkeys.size());
    throw CfdException(
        CfdError::kCfdIllegalArgumentError,
        "CreateMultisigScript require_num is over.");
  }
  if (pubkeys.size() > 15) {
    warn(CFD_LOG_SOURCE, "pubkey array size is over.");
    throw CfdException(
        CfdError::kCfdIllegalArgumentError,
        "CreateMultisigScript pubkeys array size is over.");
  }

  ScriptElement op_require_num(static_cast<int64_t>(require_signature_num));
  ScriptElement op_pubkey_num(static_cast<int64_t>(pubkeys.size()));

  // create script
  ScriptBuilder builder;
  builder.AppendOperator(op_require_num.GetOpCode());
  for (const Pubkey& pubkey : pubkeys) {
    builder.AppendData(pubkey);
  }
  builder.AppendOperator(op_pubkey_num.GetOpCode());
  builder.AppendOperator(ScriptOperator::OP_CHECKMULTISIG);
  Script redeem_script = builder.Build();

  if (!IsValidRedeemScript(redeem_script)) {
    warn(CFD_LOG_SOURCE, "Multisig script size is over.");
    throw CfdException(
        CfdError::kCfdIllegalArgumentError,
        "CreateMultisigScript multisig script size is over.");
  }
  return redeem_script;
}

#ifndef CFD_DISABLE_ELEMENTS
Script ScriptUtil::CreatePegoutLogkingScript(
    const BlockHash& genesisblock_hash, const Script& parent_locking_script,
    const Pubkey& btc_pubkey_bytes, const ByteData& whitelist_proof) {
  // create script
  ScriptBuilder builder;
  builder.AppendOperator(ScriptOperator::OP_RETURN);
  builder.AppendData(genesisblock_hash.GetData());
  builder.AppendData(parent_locking_script);
  if (btc_pubkey_bytes.IsValid() && (whitelist_proof.GetDataSize() > 0)) {
    builder.AppendData(btc_pubkey_bytes);
    builder.AppendData(whitelist_proof);
  }
  Script locking_script = builder.Build();
  return locking_script;
}
#endif  // CFD_DISABLE_ELEMENTS

std::vector<Pubkey> ScriptUtil::ExtractPubkeysFromMultisigScript(
    const Script& multisig_script, uint32_t* require_num) {
  std::vector<Pubkey> pubkeys;
  const std::vector<ScriptElement> elements = multisig_script.GetElementList();

  // find OP_CHECKMULTISIG or OP_CHECKMULTISIGVERIFY
  IteratorWrapper<ScriptElement> itr = IteratorWrapper<ScriptElement>(
      elements, "Invalid script element access", true);
  // search OP_CHECKMULTISIG(or VERIFY)
  while (itr.hasNext()) {
    ScriptElement element = itr.next();
    if (!element.IsOpCode()) {
      continue;
    }
    if (element.GetOpCode() == ScriptOperator::OP_CHECKMULTISIG ||
        element.GetOpCode() == ScriptOperator::OP_CHECKMULTISIGVERIFY) {
      break;
    }
  }
  // target opcode not found
  if (!itr.hasNext()) {
    warn(
        CFD_LOG_SOURCE,
        "Multisig opcode (OP_CHECKMULTISIG|VERIFY) not found"
        " in redeem script: script={}",
        multisig_script.ToString());
    throw CfdException(
        CfdError::kCfdIllegalArgumentError,
        "OP_CHCKMULTISIG(OP_CHECKMULTISIGVERIFY) not found"
        " in redeem script.");
  }

  // get contain pubkey num
  const ScriptElement& op_m = itr.next();
  if (!op_m.IsNumber()) {
    warn(
        CFD_LOG_SOURCE,
        "Invalid OP_CHECKMULTISIG(VERIFY) input in redeem script."
        " Missing contain pubkey number.: script={}",
        multisig_script.ToString());
    throw CfdException(
        CfdError::kCfdIllegalArgumentError,
        "Invalid OP_CHCKMULTISIG(OP_CHECKMULTISIGVERIFY) input"
        " in redeem script. Missing contain pubkey number.");
  }

  // set pubkey to vector(reverse data)
  int64_t contain_pubkey_num = op_m.GetNumber();
  for (int64_t i = 0; i < contain_pubkey_num; ++i) {
    if (!itr.hasNext()) {
      warn(
          CFD_LOG_SOURCE,
          "Not found enough pubkeys in redeem script.: "
          "require_pubkey_num={}, script={}",
          contain_pubkey_num, multisig_script.ToString());
      throw CfdException(
          CfdError::kCfdIllegalArgumentError,
          "Not found enough pubkeys in redeem script.");
    }

    const ScriptElement& pubkey_element = itr.next();
    // check script element type
    if (!pubkey_element.IsBinary()) {
      warn(
          CFD_LOG_SOURCE,
          "Invalid script element. Not binary element.: "
          "ScriptElementType={}, data={}",
          pubkey_element.GetType(), pubkey_element.ToString());
      throw CfdException(
          CfdError::kCfdIllegalArgumentError,
          "Invalid ScriptElementType.(not binary)");
    }

    // push pubkey data
    pubkeys.push_back(Pubkey(pubkey_element.GetBinaryData()));
  }

  // check opcode(require signature num)
  ScriptElement require_num_element(ScriptType::kOpInvalidOpCode);
  if (itr.hasNext()) {
    require_num_element = itr.next();
  }
  if (!(require_num_element.IsNumber() && require_num_element.IsOpCode()) ||
      (require_num_element.GetNumber() <= 0)) {
    warn(
        CFD_LOG_SOURCE,
        "Invalid OP_CHECKMULTISIG(VERIFY) input in redeem script."
        " Missing require signature number.: script={}",
        multisig_script.ToString());
    throw CfdException(
        CfdError::kCfdIllegalArgumentError,
        "Invalid OP_CHCKMULTISIG(OP_CHECKMULTISIGVERIFY) input"
        " in redeem script. Missing require signature number.");
  }

  if (require_num) {
    *require_num = static_cast<uint32_t>(require_num_element.GetNumber());
  }
  // return reverse pubkey vector
  std::reverse(std::begin(pubkeys), std::end(pubkeys));
  return pubkeys;
}

}  // namespace core
}  // namespace cfd<|MERGE_RESOLUTION|>--- conflicted
+++ resolved
@@ -252,7 +252,7 @@
 }
 
 bool ScriptOperator::IsPushOperator() const {
-  // OP_RESESRVEDもPush命令扱いとする（bitcoincore）
+  // OP_RESERVED is treated as Push command (bitcoincore)
   if ((data_type_ >= ScriptType::kOp_0) &&
       (data_type_ <= ScriptType::kOp_16)) {
     return true;
@@ -810,12 +810,7 @@
   bool is_push_only = true;
   for (const ScriptElement& element : script_stack_) {
     if (element.IsOpCode()) {
-<<<<<<< HEAD
       if (!element.GetOpCode().IsPushOperator()) {
-=======
-      // OP_RESERVED is treated as Push command (bitcoincore)
-      if (element.GetOpCode().GetDataType() > ScriptType::kOp_16) {
->>>>>>> 3ec52264
         is_push_only = false;
         break;
       }
